--- conflicted
+++ resolved
@@ -7,10 +7,7 @@
 import socket
 import sys
 import time
-from typing import Any, List, TypeVar, Mapping, Tuple, Iterable, Union
-
-K = TypeVar('K')
-V = TypeVar('V')
+from typing import Any, Tuple, Union
 
 RE_NUM = re.compile(r'(\d+).+')
 
@@ -44,42 +41,7 @@
     return time.monotonic()
 
 
-<<<<<<< HEAD
-def dictkeys(dct: Mapping[K, V]) -> List[K]:
-    """
-    Returns a list of keys of dictionary
-    """
-
-    return list(dct.keys())
-
-
-def dictvalues(dct: Mapping[K, V]) -> List[V]:
-    """
-    Returns a list of values of a dictionary
-    """
-    return list(dct.values())
-
-
-def dict_iteritems(dct: Mapping[K, V]) -> Iterable[Tuple[K, V]]:
-    """
-    Returns an iterator of items (key/value pairs) of a dictionary
-    """
-    return dct.items()
-
-
-def dict_itervalues(dct: Mapping[K, V]) -> Iterable[V]:
-    """
-    :param dict dct:
-    :returns: an iterator of the values of a dictionary
-    :rtype: iterator
-    """
-    return dct.values()
-
-
 def byte(*args) -> bytes:
-=======
-def byte(*args):
->>>>>>> ca54a978
     """
     Returns a single byte `bytes` for the given int argument (we
     optimize it a bit here by passing the positional argument tuple
