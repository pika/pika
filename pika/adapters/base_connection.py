--- conflicted
+++ resolved
@@ -30,12 +30,10 @@
 class BaseConnection(connection.Connection):
     """BaseConnection class that should be extended by connection adapters"""
 
-    ERRORS_TO_IGNORE = [errno.EWOULDBLOCK, errno.EAGAIN, errno.EINTR]
-
     ERRORS_TO_ABORT = [
         errno.EBADF, errno.ECONNABORTED, errno.EPIPE, errno.ETIMEDOUT
     ]
-
+    ERRORS_TO_IGNORE = [errno.EWOULDBLOCK, errno.EAGAIN, errno.EINTR]
     DO_HANDSHAKE = True
 
     def __init__(self,
@@ -281,17 +279,10 @@
             except ssl.SSLError as err:
                 # TODO these exc are for non-blocking sockets, but ours isn't
                 # at this stage, so it's not clear why we have this.
-<<<<<<< HEAD
-                if err.args[0] == ssl.SSL_ERROR_WANT_READ:
+                if err.errno == ssl.SSL_ERROR_WANT_READ:
                     self.event_state = PollEvents.READ
-                elif err.args[0] == ssl.SSL_ERROR_WANT_WRITE:
+                elif err.errno == ssl.SSL_ERROR_WANT_WRITE:
                     self.event_state = PollEvents.WRITE
-=======
-                if err.errno == ssl.SSL_ERROR_WANT_READ:
-                    self.event_state = self.READ
-                elif err.errno == ssl.SSL_ERROR_WANT_WRITE:
-                    self.event_state = self.WRITE
->>>>>>> 7f81bc72
                 else:
                     raise
                 self._manage_event_state()
@@ -338,18 +329,12 @@
             if exception.errno == ssl.SSL_ERROR_WANT_READ:
                 # TODO doesn't seem right: this logic updates event state, but
                 # the logic at the bottom unconditionaly disconnects anyway.
-<<<<<<< HEAD
-                self.event_state = PollEvents.READ
-            elif error_value.args[0] == ssl.SSL_ERROR_WANT_WRITE:
-                self.event_state = PollEvents.WRITE
-=======
                 # Clearly, we're not prepared to handle re-handshaking. It
                 # should have been handled gracefully without ending up in this
                 # error handler; ditto for SSL_ERROR_WANT_WRITE below.
-                self.event_state = self.READ
+                self.event_state = PollEvents.READ
             elif exception.errno == ssl.SSL_ERROR_WANT_WRITE:
-                self.event_state = self.WRITE
->>>>>>> 7f81bc72
+                self.event_state = PollEvents.WRITE
             else:
                 LOGGER.error("SSL Socket error: %r", exception)
 
@@ -368,17 +353,10 @@
         LOGGER.warning("Unexpected socket timeout")
 
     def _handle_connection_socket_events(self, fd, events):
-        """Handle IO/Event loop events, processing them.
+        """Process indicated socket events.
 
         :param int fd: The file descriptor for the events
-<<<<<<< HEAD
-        :param int events: Events from the IO/Event loop using epoll event flags
-        :param int error: Was an error specified; TODO none of the current
-          adapters appear to be able to pass the `error` arg - is it needed?
-        :param bool write_only: Only handle write events
-=======
-        :param int events: Events from the IO/Event loop
->>>>>>> 7f81bc72
+        :param int events: Bitmask of indicated PollEvents flags
 
         """
         if not self.socket:
@@ -389,36 +367,20 @@
             self._handle_write()
             self._manage_event_state()
 
-<<<<<<< HEAD
-        if self.socket and not write_only and (events & PollEvents.READ):
+        if self.socket and (events & PollEvents.READ):
             self._handle_read()
 
-        if (self.socket and write_only and (events & PollEvents.READ) and
-                (events & PollEvents.ERROR)):
-            error_msg = ('BAD libc:  Write-Only but Read+Error. '
-                         'Assume socket disconnected.')
-            LOGGER.error(error_msg)
-            self._on_terminate(connection.InternalCloseReasons.SOCKET_ERROR,
-                               error_msg)
 
         if self.socket and (events & PollEvents.ERROR):
-            LOGGER.error('Error event %r, %r', events, error)
-            self._handle_error(error)
-=======
-        if self.socket and (events & self.READ):
-            self._handle_read()
-
-
-        if self.socket and (events & self.ERROR):
             # No need to handle the ERROR event separately from I/O. If there is
             # a stream error, READ and/or WRITE will also be inidicated and the
             # corresponding _handle_write/_handle_read will get tripped up with
             # the approrpriate error and terminate the connection. So, we'll
             # just debug-log the information in case it helps with diagnostics.
-            error = self.socket.getsockopt(socket.SOL_SOCKET, socket.SO_ERROR)
-            LOGGER.debug('Sock error events %r; sock error code %r', events,
-                         error)
->>>>>>> 7f81bc72
+            LOGGER.debug(
+                'Sock error events %r; sock error code %r',
+                events,
+                self.socket.getsockopt(socket.SOL_SOCKET, socket.SO_ERROR))
 
     def _handle_read(self):
         """Read from the socket and call our on_data_available with the data."""
@@ -427,6 +389,8 @@
                 try:
                     if self.params.ssl:
                         # TODO Why using read instead of recv on ssl socket?
+                        #      Aha - see https://bugs.python.org/issue3890,
+                        #      and it's been fixed for a long time!
                         data = self.socket.read(self._buffer_size)
                     else:
                         data = self.socket.recv(self._buffer_size)
