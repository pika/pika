--- conflicted
+++ resolved
@@ -440,27 +440,11 @@
         callback called. Only pass in the seconds until it's to be called.
 
         :param int deadline: The number of seconds to wait to call callback
-<<<<<<< HEAD
-        :param method callback_method: The callback method
-        :rtype: opaque
-
-        """
-        return self._timer.add_timeout(deadline, callback_method)
-=======
         :param method callback: The callback method
         :rtype: str
 
         """
-        timeout_at = time.time() + deadline
-        value = {'deadline': timeout_at, 'callback': callback}
-        # TODO when timer resolution is low (e.g., windows), we get id collision
-        # when retrying failing connection with tiny (e.g., 0) retry interval
-        timeout_id = hash(frozenset(value.items()))
-        self._timeouts[timeout_id] = value
-
-        if not self._next_timeout or timeout_at < self._next_timeout:
-            self._next_timeout = timeout_at
->>>>>>> 3d3b95d3
+        return self._timer.add_timeout(deadline, callback_method)
 
     def remove_timeout(self, timeout):
         """Remove a timeout if it's still in the timeout stack
@@ -779,12 +763,6 @@
     """
     # if the poller uses MS specify 1000
     POLL_TIMEOUT_MULT = 1
-
-    def __init__(self): # pylint: disable=W0235
-        """Create an instance of the SelectPoller
-
-        """
-        super(SelectPoller, self).__init__()
 
     def poll(self):
         """Wait for events of interest on registered file descriptors until an
