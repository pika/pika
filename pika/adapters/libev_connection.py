--- conflicted
+++ resolved
@@ -190,7 +190,6 @@
         events and calling super.
 
         """
-<<<<<<< HEAD
         super(LibevConnection, self)._handle_events(
             io_watcher.fd, 
             self._LIBEV_TO_PIKA_ARRAY[libev_events],
@@ -218,12 +217,6 @@
                 retries += 1
                 
         self._io_watcher.start()
-=======
-        super(LibevConnection,
-              self)._handle_events(io_watcher.fd,
-                                   self._LIBEV_TO_PIKA_ARRAY[libev_events],
-                                   **kwargs)
->>>>>>> e37f3367
 
     def _manage_event_state(self):
         """Manage the bitmask for reading/writing/error which is used by the
@@ -234,20 +227,8 @@
         if self.outbound_buffer:
             if not self.event_state & self.WRITE:
                 self.event_state |= self.WRITE
-<<<<<<< HEAD
                 self._reset_io_watcher()
         elif self.event_state & self.WRITE:            
-=======
-                self._io_watcher.stop()
-
-                self._io_watcher.set(
-                    self._io_watcher.fd,
-                    self._PIKA_TO_LIBEV_ARRAY[self.event_state]
-                )
-
-                self._io_watcher.start()
-        elif self.event_state & self.WRITE:
->>>>>>> e37f3367
             self.event_state = self.base_events
             self._reset_io_watcher()
 
