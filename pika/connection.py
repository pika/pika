"""Core connection objects"""
import ast
import socket
import sys
import collections
import logging
import math
import platform
import threading
import urllib
import warnings

if sys.version_info > (3,):
    import urllib.parse as urlparse
else:
    import urlparse

from pika import __version__
from pika import callback
from pika import channel
from pika import credentials as pika_credentials
from pika import exceptions
from pika import frame
from pika import heartbeat
from pika import utils

from pika import spec

from pika.compat import basestring, url_unquote, dictkeys


BACKPRESSURE_WARNING = ("Pika: Write buffer exceeded warning threshold at "
                        "%i bytes and an estimated %i frames behind")
PRODUCT = "Pika Python Client Library"

LOGGER = logging.getLogger(__name__)


class Parameters(object):
    """Base connection parameters class definition

    :param str DEFAULT_HOST: 'localhost'
    :param int DEFAULT_PORT: 5672
    :param str DEFAULT_VIRTUAL_HOST: '/'
    :param str DEFAULT_USERNAME: 'guest'
    :param str DEFAULT_PASSWORD: 'guest'
    :param int DEFAULT_HEARTBEAT_INTERVAL: None
    :param int DEFAULT_CHANNEL_MAX: 0
    :param int DEFAULT_FRAME_MAX: pika.spec.FRAME_MAX_SIZE
    :param str DEFAULT_LOCALE: 'en_US'
    :param int DEFAULT_CONNECTION_ATTEMPTS: 1
    :param int|float DEFAULT_RETRY_DELAY: 2.0
    :param int|float DEFAULT_SOCKET_TIMEOUT: 0.25
    :param bool DEFAULT_SSL: False
    :param dict DEFAULT_SSL_OPTIONS: {}
    :param int DEFAULT_SSL_PORT: 5671
    :param bool DEFAULT_BACKPRESSURE_DETECTION: False

    """
    DEFAULT_BACKPRESSURE_DETECTION = False
    DEFAULT_CONNECTION_ATTEMPTS = 1
    DEFAULT_CHANNEL_MAX = 0
    DEFAULT_FRAME_MAX = spec.FRAME_MAX_SIZE
    DEFAULT_HEARTBEAT_INTERVAL = None          # accept server's proposal
    DEFAULT_HOST = 'localhost'
    DEFAULT_LOCALE = 'en_US'
    DEFAULT_PASSWORD = 'guest'
    DEFAULT_PORT = 5672
    DEFAULT_RETRY_DELAY = 2.0
    DEFAULT_SOCKET_TIMEOUT = 0.25
    DEFAULT_SSL = False
    DEFAULT_SSL_OPTIONS = {}
    DEFAULT_SSL_PORT = 5671
    DEFAULT_USERNAME = 'guest'
    DEFAULT_VIRTUAL_HOST = '/'

    def __init__(self):
        self.virtual_host = self.DEFAULT_VIRTUAL_HOST
        self.backpressure_detection = self.DEFAULT_BACKPRESSURE_DETECTION
        self.channel_max = self.DEFAULT_CHANNEL_MAX
        self.connection_attempts = self.DEFAULT_CONNECTION_ATTEMPTS
        self.credentials = self._credentials(self.DEFAULT_USERNAME,
                                             self.DEFAULT_PASSWORD)
        self.frame_max = self.DEFAULT_FRAME_MAX
        self.heartbeat = self.DEFAULT_HEARTBEAT_INTERVAL
        self.host = self.DEFAULT_HOST
        self.locale = self.DEFAULT_LOCALE
        self.port = self.DEFAULT_PORT
        self.retry_delay = self.DEFAULT_RETRY_DELAY
        self.ssl = self.DEFAULT_SSL
        self.ssl_options = self.DEFAULT_SSL_OPTIONS
        self.socket_timeout = self.DEFAULT_SOCKET_TIMEOUT

    def __repr__(self):
        """Represent the info about the instance.

        :rtype: str

        """
        return ('<%s host=%s port=%s virtual_host=%s ssl=%s>' %
                (self.__class__.__name__, self.host, self.port,
                 self.virtual_host, self.ssl))

    def _credentials(self, username, password):
        """Return a plain credentials object for the specified username and
        password.

        :param str username: The username to use
        :param str password: The password to use
        :rtype: pika_credentials.PlainCredentials

        """
        return pika_credentials.PlainCredentials(username, password)

    def _validate_backpressure(self, backpressure_detection):
        """Validate that the backpressure detection option is a bool.

        :param bool backpressure_detection: The backpressure detection value
        :rtype: bool
        :raises: TypeError

        """
        if not isinstance(backpressure_detection, bool):
            raise TypeError('backpressure detection must be a bool')
        return True

    def _validate_channel_max(self, channel_max):
        """Validate that the channel_max value is an int

        :param int channel_max: The value to validate
        :rtype: bool
        :raises: TypeError
        :raises: ValueError

        """
        if not isinstance(channel_max, int):
            raise TypeError('channel_max must be an int')
        if channel_max < 1 or channel_max > 65535:
            raise ValueError('channel_max must be <= 65535 and > 0')
        return True

    def _validate_connection_attempts(self, connection_attempts):
        """Validate that the connection_attempts value is an int

        :param int connection_attempts: The value to validate
        :rtype: bool
        :raises: TypeError
        :raises: ValueError

        """
        if not isinstance(connection_attempts, int):
            raise TypeError('connection_attempts must be an int')
        if connection_attempts < 1:
            raise ValueError('connection_attempts must be None or > 0')
        return True

    def _validate_credentials(self, credentials):
        """Validate the credentials passed in are using a valid object type.

        :param pika.credentials.Credentials credentials: Credentials to validate
        :rtype: bool
        :raises: TypeError

        """
        for credential_type in pika_credentials.VALID_TYPES:
            if isinstance(credentials, credential_type):
                return True
        raise TypeError('Credentials must be an object of type: %r' %
                        pika_credentials.VALID_TYPES)

    def _validate_frame_max(self, frame_max):
        """Validate that the frame_max value is an int and does not exceed
         the maximum frame size and is not less than the frame min size.

        :param int frame_max: The value to validate
        :rtype: bool
        :raises: TypeError
        :raises: InvalidMinimumFrameSize

        """
        if not isinstance(frame_max, int):
            raise TypeError('frame_max must be an int')
        if frame_max < spec.FRAME_MIN_SIZE:
            raise exceptions.InvalidMinimumFrameSize
        elif frame_max > spec.FRAME_MAX_SIZE:
            raise exceptions.InvalidMaximumFrameSize
        return True

    def _validate_heartbeat_interval(self, heartbeat_interval):
        """Validate that the heartbeat_interval value is an int

        :param int heartbeat_interval: The value to validate
        :rtype: bool
        :raises: TypeError
        :raises: ValueError

        """
        if not isinstance(heartbeat_interval, int):
            raise TypeError('heartbeat must be an int')
        if heartbeat_interval < 0:
            raise ValueError('heartbeat_interval must >= 0')
        return True

    def _validate_host(self, host):
        """Validate that the host value is an str

        :param str|unicode host: The value to validate
        :rtype: bool
        :raises: TypeError

        """
        if not isinstance(host, basestring):
            raise TypeError('host must be a str or unicode str')
        return True

    def _validate_locale(self, locale):
        """Validate that the locale value is an str

        :param str locale: The value to validate
        :rtype: bool
        :raises: TypeError

        """
        if not isinstance(locale, basestring):
            raise TypeError('locale must be a str')
        return True

    def _validate_port(self, port):
        """Validate that the port value is an int

        :param int port: The value to validate
        :rtype: bool
        :raises: TypeError

        """
        if not isinstance(port, int):
            raise TypeError('port must be an int')
        return True

    def _validate_retry_delay(self, retry_delay):
        """Validate that the retry_delay value is an int or float

        :param int|float retry_delay: The value to validate
        :rtype: bool
        :raises: TypeError

        """
        if not any([isinstance(retry_delay, int),
                    isinstance(retry_delay, float)]):
            raise TypeError('retry_delay must be a float or int')
        return True

    def _validate_socket_timeout(self, socket_timeout):
        """Validate that the socket_timeout value is an int or float

        :param int|float socket_timeout: The value to validate
        :rtype: bool
        :raises: TypeError

        """
        if not any([isinstance(socket_timeout, int),
                    isinstance(socket_timeout, float)]):
            raise TypeError('socket_timeout must be a float or int')
        if not socket_timeout > 0:
            raise ValueError('socket_timeout must be > 0')
        return True

    def _validate_ssl(self, ssl):
        """Validate the SSL toggle is a bool

        :param bool ssl: The SSL enabled/disabled value
        :rtype: bool
        :raises: TypeError

        """
        if not isinstance(ssl, bool):
            raise TypeError('ssl must be a bool')
        return True

    def _validate_ssl_options(self, ssl_options):
        """Validate the SSL options value is a dictionary.

        :param dict|None ssl_options: SSL Options to validate
        :rtype: bool
        :raises: TypeError

        """
        if not isinstance(ssl_options, dict) and ssl_options is not None:
            raise TypeError('ssl_options must be either None or dict')
        return True

    def _validate_virtual_host(self, virtual_host):
        """Validate that the virtual_host value is an str

        :param str virtual_host: The value to validate
        :rtype: bool
        :raises: TypeError

        """
        if not isinstance(virtual_host, basestring):
            raise TypeError('virtual_host must be a str')
        return True


class ConnectionParameters(Parameters):
    """Connection parameters object that is passed into the connection adapter
    upon construction.

    :param str host: Hostname or IP Address to connect to
    :param int port: TCP port to connect to
    :param str virtual_host: RabbitMQ virtual host to use
    :param pika.credentials.Credentials credentials: auth credentials
    :param int channel_max: Maximum number of channels to allow
    :param int frame_max: The maximum byte size for an AMQP frame
    :param int heartbeat_interval: How often to send heartbeats
    :param bool ssl: Enable SSL
    :param dict ssl_options: Arguments passed to ssl.wrap_socket as
    :param int connection_attempts: Maximum number of retry attempts
    :param int|float retry_delay: Time to wait in seconds, before the next
    :param int|float socket_timeout: Use for high latency networks
    :param str locale: Set the locale value
    :param bool backpressure_detection: Toggle backpressure detection

    """

    def __init__(self,
                 host=None,
                 port=None,
                 virtual_host=None,
                 credentials=None,
                 channel_max=None,
                 frame_max=None,
                 heartbeat_interval=None,
                 ssl=None,
                 ssl_options=None,
                 connection_attempts=None,
                 retry_delay=None,
                 socket_timeout=None,
                 locale=None,
                 backpressure_detection=None):
        """Create a new ConnectionParameters instance.

        :param str host: Hostname or IP Address to connect to
        :param int port: TCP port to connect to
        :param str virtual_host: RabbitMQ virtual host to use
        :param pika.credentials.Credentials credentials: auth credentials
        :param int channel_max: Maximum number of channels to allow
        :param int frame_max: The maximum byte size for an AMQP frame
        :param int heartbeat_interval: How often to send heartbeats.
                                  Min between this value and server's proposal
                                  will be used. Use 0 to deactivate heartbeats
                                  and None to accept server's proposal.
        :param bool ssl: Enable SSL
        :param dict ssl_options: Arguments passed to ssl.wrap_socket
        :param int connection_attempts: Maximum number of retry attempts
        :param int|float retry_delay: Time to wait in seconds, before the next
        :param int|float socket_timeout: Use for high latency networks
        :param str locale: Set the locale value
        :param bool backpressure_detection: Toggle backpressure detection

        """
        super(ConnectionParameters, self).__init__()

        # Create the default credentials object
        if not credentials:
            credentials = self._credentials(self.DEFAULT_USERNAME,
                                            self.DEFAULT_PASSWORD)

        # Assign the values
        if host and self._validate_host(host):
            self.host = host
        if port is not None and self._validate_port(port):
            self.port = port
        if virtual_host and self._validate_virtual_host(virtual_host):
            self.virtual_host = virtual_host
        if credentials and self._validate_credentials(credentials):
            self.credentials = credentials
        if channel_max is not None and self._validate_channel_max(channel_max):
            self.channel_max = channel_max
        if frame_max is not None and self._validate_frame_max(frame_max):
            self.frame_max = frame_max
        if locale and self._validate_locale(locale):
            self.locale = locale
        if (heartbeat_interval is not None and
                self._validate_heartbeat_interval(heartbeat_interval)):
            self.heartbeat = heartbeat_interval
        if ssl is not None and self._validate_ssl(ssl):
            self.ssl = ssl
        if ssl_options and self._validate_ssl_options(ssl_options):
            self.ssl_options = ssl_options or dict()
        if (connection_attempts is not None and
                self._validate_connection_attempts(connection_attempts)):
            self.connection_attempts = connection_attempts
        if retry_delay is not None and self._validate_retry_delay(retry_delay):
            self.retry_delay = retry_delay
        if (socket_timeout is not None and
                self._validate_socket_timeout(socket_timeout)):
            self.socket_timeout = socket_timeout
        if (backpressure_detection is not None and
                self._validate_backpressure(backpressure_detection)):
            self.backpressure_detection = backpressure_detection


class URLParameters(Parameters):
    """Connect to RabbitMQ via an AMQP URL in the format::

         amqp://username:password@host:port/<virtual_host>[?query-string]

    Ensure that the virtual host is URI encoded when specified. For example if
    you are using the default "/" virtual host, the value should be `%2f`.

    Valid query string values are:

        - backpressure_detection:
            Toggle backpressure detection, possible values are `t` or `f`
        - channel_max:
            Override the default maximum channel count value
        - connection_attempts:
            Specify how many times pika should try and reconnect before it gives up
        - frame_max:
            Override the default maximum frame size for communication
        - heartbeat_interval:
            Specify the number of seconds between heartbeat frames to ensure that
            the link between RabbitMQ and your application is up
        - locale:
            Override the default `en_US` locale value
        - ssl:
            Toggle SSL, possible values are `t`, `f`
        - ssl_options:
            Arguments passed to :meth:`ssl.wrap_socket`
        - retry_delay:
            The number of seconds to sleep before attempting to connect on
            connection failure.
        - socket_timeout:
            Override low level socket timeout value

    :param str url: The AMQP URL to connect to

    """
<<<<<<< HEAD

    def __init__(self, url):
=======
>>>>>>> 90795d67

    def __init__(self, url):
        """Create a new URLParameters instance.

        :param str url: The URL value

        """
        super(URLParameters, self).__init__()
        self._process_url(url)

    def _process_url(self, url):
        """Take an AMQP URL and break it up into the various parameters.

        :param str url: The URL to parse

        """
        if url[0:4] == 'amqp':
            url = 'http' + url[4:]

        parts = urlparse.urlparse(url)

        # Handle the Protocol scheme, changing to HTTPS so urlparse doesnt barf
        if parts.scheme == 'https':
            self.ssl = True

        if self._validate_host(parts.hostname):
            self.host = parts.hostname
        if not parts.port:
            if self.ssl:
                self.port = self.DEFAULT_SSL_PORT if \
                    self.ssl else self.DEFAULT_PORT
        elif self._validate_port(parts.port):
            self.port = parts.port

        if parts.username is not None:
            self.credentials = pika_credentials.PlainCredentials(parts.username,
                                                                 parts.password)

        # Get the Virtual Host
        if len(parts.path) <= 1:
            self.virtual_host = self.DEFAULT_VIRTUAL_HOST
        else:
            path_parts = parts.path.split('/')
            virtual_host = url_unquote(path_parts[1])
            if self._validate_virtual_host(virtual_host):
                self.virtual_host = virtual_host

        # Handle query string values, validating and assigning them
        values = urlparse.parse_qs(parts.query)

        # Cast the various numeric values to the appropriate values
        for key in dictkeys(values):
            # Always reassign the first list item in query values
            values[key] = values[key].pop(0)
            if values[key].isdigit():
                values[key] = int(values[key])
            else:
                try:
                    values[key] = float(values[key])
                except ValueError:
                    pass

        if 'backpressure_detection' in values:
            if values['backpressure_detection'] == 't':
                self.backpressure_detection = True
            elif values['backpressure_detection'] == 'f':
                self.backpressure_detection = False
            else:
                raise ValueError('Invalid backpressure_detection value: %s' %
                                 values['backpressure_detection'])

        if ('channel_max' in values and
                self._validate_channel_max(values['channel_max'])):
            self.channel_max = values['channel_max']

        if ('connection_attempts' in values and
                self._validate_connection_attempts(values['connection_attempts'])):
            self.connection_attempts = values['connection_attempts']

        if ('frame_max' in values and
                self._validate_frame_max(values['frame_max'])):
            self.frame_max = values['frame_max']

        if ('heartbeat_interval' in values and
                self._validate_heartbeat_interval(values['heartbeat_interval'])):
            self.heartbeat = values['heartbeat_interval']

<<<<<<< HEAD
        if ('locale' in values and
                self._validate_locale(values['locale'])):
=======
        if ('locale' in values and self._validate_locale(values['locale'])):
>>>>>>> 90795d67
            self.locale = values['locale']

        if ('retry_delay' in values and
                self._validate_retry_delay(values['retry_delay'])):
            self.retry_delay = values['retry_delay']

        if ('socket_timeout' in values and
                self._validate_socket_timeout(values['socket_timeout'])):
            self.socket_timeout = values['socket_timeout']

        if 'ssl_options' in values:
            options = ast.literal_eval(values['ssl_options'])
            if self._validate_ssl_options(options):
                self.ssl_options = options


class Connection(object):
    """This is the core class that implements communication with RabbitMQ. This
    class should not be invoked directly but rather through the use of an
    adapter such as SelectConnection or BlockingConnection.

    :param pika.connection.Parameters parameters: Connection parameters
    :param method on_open_callback: Called when the connection is opened
    :param method on_open_error_callback: Called if the connection cant
                                   be opened
    :param method on_close_callback: Called when the connection is closed

    """
    ON_CONNECTION_BACKPRESSURE = '_on_connection_backpressure'
    ON_CONNECTION_BLOCKED = '_on_connection_blocked'
    ON_CONNECTION_CLOSED = '_on_connection_closed'
    ON_CONNECTION_ERROR = '_on_connection_error'
    ON_CONNECTION_OPEN = '_on_connection_open'
    ON_CONNECTION_UNBLOCKED = '_on_connection_unblocked'
    CONNECTION_CLOSED = 0
    CONNECTION_INIT = 1
    CONNECTION_PROTOCOL = 2
    CONNECTION_START = 3
    CONNECTION_TUNE = 4
    CONNECTION_OPEN = 5
    CONNECTION_CLOSING = 6

    def __init__(self,
                 parameters=None,
                 on_open_callback=None,
                 on_open_error_callback=None,
                 on_close_callback=None):
        """Connection initialization expects an object that has implemented the
         Parameters class and a callback function to notify when we have
         successfully connected to the AMQP Broker.

        Available Parameters classes are the ConnectionParameters class and
        URLParameters class.

        :param pika.connection.Parameters parameters: Connection parameters
        :param method on_open_callback: Called when the connection is opened
        :param method on_open_error_callback: Called if the connection cant
                                       be opened
        :param method on_close_callback: Called when the connection is closed

        """
        self._write_lock = threading.Lock()

        # Define our callback dictionary
        self.callbacks = callback.CallbackManager()

        # Add the on connection error callback
        self.callbacks.add(0, self.ON_CONNECTION_ERROR,
                           on_open_error_callback or self._on_connection_error,
                           False)

        self.heartbeat = None

        # On connection callback
        if on_open_callback:
            self.add_on_open_callback(on_open_callback)

        # On connection callback
        if on_close_callback:
            self.add_on_close_callback(on_close_callback)

        # Set our configuration options
        self.params = parameters or ConnectionParameters()

        # Initialize the connection state and connect
        self._init_connection_state()
        self.connect()

    def add_backpressure_callback(self, callback_method):
        """Call method "callback" when pika believes backpressure is being
        applied.

        :param method callback_method: The method to call

        """
        self.callbacks.add(0, self.ON_CONNECTION_BACKPRESSURE, callback_method,
                           False)

    def add_on_close_callback(self, callback_method):
        """Add a callback notification when the connection has closed. The
        callback will be passed the connection, the reply_code (int) and the
        reply_text (str), if sent by the remote server.

        :param method callback_method: Callback to call on close

        """
        self.callbacks.add(0, self.ON_CONNECTION_CLOSED, callback_method, False)

    def add_on_connection_blocked_callback(self, callback_method):
        """Add a callback to be notified when RabbitMQ has sent a
        ``Connection.Blocked`` frame indicating that RabbitMQ is low on
        resources. Publishers can use this to voluntarily suspend publishing,
        instead of relying on back pressure throttling. The callback
        will be passed the ``Connection.Blocked`` method frame.

        :param method callback_method: Callback to call on `Connection.Blocked`

        """
        self.callbacks.add(0, spec.Connection.Blocked, callback_method, False)

    def add_on_connection_unblocked_callback(self, callback_method):
        """Add a callback to be notified when RabbitMQ has sent a
        ``Connection.Unblocked`` frame letting publishers know it's ok
        to start publishing again. The callback will be passed the
        ``Connection.Unblocked`` method frame.

        :param method callback_method: Callback to call on
                                       `Connection.Unblocked`

        """
        self.callbacks.add(0, spec.Connection.Unblocked, callback_method, False)

    def add_on_open_callback(self, callback_method):
        """Add a callback notification when the connection has opened.

        :param method callback_method: Callback to call when open

        """
        self.callbacks.add(0, self.ON_CONNECTION_OPEN, callback_method, False)

    def add_on_open_error_callback(self, callback_method, remove_default=True):
        """Add a callback notification when the connection can not be opened.

        The callback method should accept the connection object that could not
        connect, and an optional error message.

        :param method callback_method: Callback to call when can't connect
        :param bool remove_default: Remove default exception raising callback

        """
        if remove_default:
            self.callbacks.remove(0, self.ON_CONNECTION_ERROR,
                                  self._on_connection_error)
        self.callbacks.add(0, self.ON_CONNECTION_ERROR, callback_method, False)

    def add_timeout(self, deadline, callback_method):
        """Adapters should override to call the callback after the
        specified number of seconds have elapsed, using a timer, or a
        thread, or similar.

        :param int deadline: The number of seconds to wait to call callback
        :param method callback_method: The callback method

        """
        raise NotImplementedError

    def channel(self, on_open_callback, channel_number=None):
        """Create a new channel with the next available channel number or pass
        in a channel number to use. Must be non-zero if you would like to
        specify but it is recommended that you let Pika manage the channel
        numbers.

        :param method on_open_callback: The callback when the channel is opened
        :param int channel_number: The channel number to use, defaults to the
                                   next available.
        :rtype: pika.channel.Channel

        """
        if not channel_number:
            channel_number = self._next_channel_number()
        self._channels[channel_number] = self._create_channel(channel_number,
                                                              on_open_callback)
        self._add_channel_callbacks(channel_number)
        self._channels[channel_number].open()
        return self._channels[channel_number]

    def close(self, reply_code=200, reply_text='Normal shutdown'):
        """Disconnect from RabbitMQ. If there are any open channels, it will
        attempt to close them prior to fully disconnecting. Channels which
        have active consumers will attempt to send a Basic.Cancel to RabbitMQ
        to cleanly stop the delivery of messages prior to closing the channel.

        :param int reply_code: The code number for the close
        :param str reply_text: The text reason for the close

        """
        if self.is_closing or self.is_closed:
            return

        if self._has_open_channels:
            self._close_channels(reply_code, reply_text)

        # Set our connection state
        self._set_connection_state(self.CONNECTION_CLOSING)
        LOGGER.info("Closing connection (%s): %s", reply_code, reply_text)
        self.closing = reply_code, reply_text

        if not self._has_open_channels:
            # if there are open channels then _on_close_ready will finally be
            # called in _on_channel_cleanup once all channels have been closed
            self._on_close_ready()

    def connect(self):
        """Invoke if trying to reconnect to a RabbitMQ server. Constructing the
        Connection object should connect on its own.

        """
        self._set_connection_state(self.CONNECTION_INIT)
        error = self._adapter_connect()
        if not error:
            return self._on_connected()
        self.remaining_connection_attempts -= 1
        LOGGER.warning('Could not connect, %i attempts left',
                       self.remaining_connection_attempts)
        if self.remaining_connection_attempts:
            LOGGER.info('Retrying in %i seconds', self.params.retry_delay)
            self.add_timeout(self.params.retry_delay, self.connect)
        else:
            self.callbacks.process(0, self.ON_CONNECTION_ERROR, self, self,
                                   error)
            self.remaining_connection_attempts = self.params.connection_attempts
            self._set_connection_state(self.CONNECTION_CLOSED)

    def remove_timeout(self, callback_method):
        """Adapters should override to call the callback after the
        specified number of seconds have elapsed, using a timer, or a
        thread, or similar.

        :param method callback_method: The callback to remove a timeout for

        """
        raise NotImplementedError

    def set_backpressure_multiplier(self, value=10):
        """Alter the backpressure multiplier value. We set this to 10 by default.
        This value is used to raise warnings and trigger the backpressure
        callback.

        :param int value: The multiplier value to set

        """
        self._backpressure = value

    #
    # Connections state properties
    #

    @property
    def is_closed(self):
        """
        Returns a boolean reporting the current connection state.
        """
        return self.connection_state == self.CONNECTION_CLOSED

    @property
    def is_closing(self):
        """
        Returns a boolean reporting the current connection state.
        """
        return self.connection_state == self.CONNECTION_CLOSING

    @property
    def is_open(self):
        """
        Returns a boolean reporting the current connection state.
        """
        return self.connection_state == self.CONNECTION_OPEN

    #
    # Properties that reflect server capabilities for the current connection
    #

    @property
    def basic_nack(self):
        """Specifies if the server supports basic.nack on the active connection.

        :rtype: bool

        """
        return self.server_capabilities.get('basic.nack', False)

    @property
    def consumer_cancel_notify(self):
        """Specifies if the server supports consumer cancel notification on the
        active connection.

        :rtype: bool

        """
        return self.server_capabilities.get('consumer_cancel_notify', False)

    @property
    def exchange_exchange_bindings(self):
        """Specifies if the active connection supports exchange to exchange
        bindings.

        :rtype: bool

        """
        return self.server_capabilities.get('exchange_exchange_bindings', False)

    @property
    def publisher_confirms(self):
        """Specifies if the active connection can use publisher confirmations.

        :rtype: bool

        """
        return self.server_capabilities.get('publisher_confirms', False)

    #
    # Internal methods for managing the communication process
    #

    def _adapter_connect(self):
        """Subclasses should override to set up the outbound socket connection.

        :raises: NotImplementedError

        """
        raise NotImplementedError

    def _adapter_disconnect(self):
        """Subclasses should override this to cause the underlying transport
        (socket) to close.

        :raises: NotImplementedError

        """
        raise NotImplementedError

    def _add_channel_callbacks(self, channel_number):
        """Add the appropriate callbacks for the specified channel number.

        :param int channel_number: The channel number for the callbacks

        """
        # This permits us to garbage-collect our reference to the channel
        # regardless of whether it was closed by client or broker, and do so
        # after all channel-close callbacks.
        self._channels[channel_number]._add_on_cleanup_callback(
            self._on_channel_cleanup)

    def _add_connection_start_callback(self):
        """Add a callback for when a Connection.Start frame is received from
        the broker.

        """
        self.callbacks.add(0, spec.Connection.Start, self._on_connection_start)

    def _add_connection_tune_callback(self):
        """Add a callback for when a Connection.Tune frame is received."""
        self.callbacks.add(0, spec.Connection.Tune, self._on_connection_tune)

    def _append_frame_buffer(self, value):
        """Append the bytes to the frame buffer.

        :param str value: The bytes to append to the frame buffer

        """
        self._frame_buffer += value

    @property
    def _buffer_size(self):
        """Return the suggested buffer size from the connection state/tune or
        the default if that is None.

        :rtype: int

        """
        return self.params.frame_max or spec.FRAME_MAX_SIZE

    def _check_for_protocol_mismatch(self, value):
        """Invoked when starting a connection to make sure it's a supported
        protocol.

        :param pika.frame.Method value: The frame to check
        :raises: ProtocolVersionMismatch

        """
        if (value.method.version_major,
            value.method.version_minor) != spec.PROTOCOL_VERSION[0:2]:
            raise exceptions.ProtocolVersionMismatch(frame.ProtocolHeader(),
                                                     value)

    @property
    def _client_properties(self):
        """Return the client properties dictionary.

        :rtype: dict

        """
        return {
<<<<<<< HEAD
            'hostname': socket.gethostname(),
            'product': PRODUCT,
            'platform': 'Python %s' % platform.python_version(),
            'capabilities': {'authentication_failure_close': True,
                             'basic.nack': True,
                             'connection.blocked': True,
                             'consumer_cancel_notify': True,
                             'publisher_confirms': True},
            'information': 'See http://pika.rtfd.org',
            'version': __version__}
=======
            'product': PRODUCT,
            'platform': 'Python %s' % platform.python_version(),
            'capabilities': {
                'authentication_failure_close': True,
                'basic.nack': True,
                'connection.blocked': True,
                'consumer_cancel_notify': True,
                'publisher_confirms': True
            },
            'information': 'See http://pika.rtfd.org',
            'version': __version__
        }
>>>>>>> 90795d67

    def _close_channels(self, reply_code, reply_text):
        """Close the open channels with the specified reply_code and reply_text.

        :param int reply_code: The code for why the channels are being closed
        :param str reply_text: The text reason for why the channels are closing

        """
        if self.is_open:
            for channel_number in dictkeys(self._channels):
                if self._channels[channel_number].is_open:
                    self._channels[channel_number].close(reply_code, reply_text)
                else:
                    del self._channels[channel_number]
                    # Force any lingering callbacks to be removed
                    # moved inside else block since channel's _cleanup removes
                    # callbacks
                    self.callbacks.cleanup(channel_number)
        else:
            self._channels = dict()

    def _combine(self, a, b):
        """Pass in two values, if a is 0, return b otherwise if b is 0,
        return a. If neither case matches return the smallest value.

        :param int a: The first value
        :param int b: The second value
        :rtype: int

        """
        return min(a, b) or (a or b)

    def _connect(self):
        """Attempt to connect to RabbitMQ

        :rtype: bool

        """
        warnings.warn('This method is deprecated, use Connection.connect',
                      DeprecationWarning)

    def _create_channel(self, channel_number, on_open_callback):
        """Create a new channel using the specified channel number and calling
        back the method specified by on_open_callback

        :param int channel_number: The channel number to use
        :param method on_open_callback: The callback when the channel is opened

        """
        LOGGER.debug('Creating channel %s', channel_number)
        return channel.Channel(self, channel_number, on_open_callback)

    def _create_heartbeat_checker(self):
        """Create a heartbeat checker instance if there is a heartbeat interval
        set.

        :rtype: pika.heartbeat.Heartbeat

        """
        if self.params.heartbeat is not None and self.params.heartbeat > 0:
            LOGGER.debug('Creating a HeartbeatChecker: %r',
                         self.params.heartbeat)
            return heartbeat.HeartbeatChecker(self, self.params.heartbeat)

    def _remove_heartbeat(self):
        """Stop the heartbeat checker if it exists

        """
        if self.heartbeat:
            self.heartbeat.stop()
            self.heartbeat = None

    def _deliver_frame_to_channel(self, value):
        """Deliver the frame to the channel specified in the frame.

        :param pika.frame.Method value: The frame to deliver

        """
        if not value.channel_number in self._channels:
            if self._is_basic_deliver_frame(value):
                self._reject_out_of_band_delivery(value.channel_number,
                                                  value.method.delivery_tag)
            else:
                LOGGER.warning("Received %r for non-existing channel %i", value,
                               value.channel_number)
            return
        return self._channels[value.channel_number]._handle_content_frame(value)

    def _detect_backpressure(self):
        """Attempt to calculate if TCP backpressure is being applied due to
        our outbound buffer being larger than the average frame size over
        a window of frames.

        """
        avg_frame_size = self.bytes_sent / self.frames_sent
        buffer_size = sum([len(frame) for frame in self.outbound_buffer])
        if buffer_size > (avg_frame_size * self._backpressure):
            LOGGER.warning(BACKPRESSURE_WARNING, buffer_size,
                           int(buffer_size / avg_frame_size))
            self.callbacks.process(0, self.ON_CONNECTION_BACKPRESSURE, self)

    def _ensure_closed(self):
        """If the connection is not closed, close it."""
        if self.is_open:
            self.close()

    def _flush_outbound(self):
        """Adapters should override to flush the contents of outbound_buffer
        out along the socket.

        :raises: NotImplementedError

        """
        raise NotImplementedError

    def _get_body_frame_max_length(self):
        """Calculate the maximum amount of bytes that can be in a body frame.

        :rtype: int

        """
        return (
            self.params.frame_max - spec.FRAME_HEADER_SIZE - spec.FRAME_END_SIZE
        )

    def _get_credentials(self, method_frame):
        """Get credentials for authentication.

        :param pika.frame.MethodFrame method_frame: The Connection.Start frame
        :rtype: tuple(str, str)

        """
        (auth_type,
         response) = self.params.credentials.response_for(method_frame.method)
        if not auth_type:
            raise exceptions.AuthenticationError(self.params.credentials.TYPE)
        self.params.credentials.erase_credentials()
        return auth_type, response

    @property
    def _has_open_channels(self):
        """Returns true if channels are open.

        :rtype: bool

        """
        return any([self._channels[num].is_open
                    for num in dictkeys(self._channels)])

    def _has_pending_callbacks(self, value):
        """Return true if there are any callbacks pending for the specified
        frame.

        :param pika.frame.Method value: The frame to check
        :rtype: bool

        """
        return self.callbacks.pending(value.channel_number, value.method)

    def _init_connection_state(self):
        """Initialize or reset all of the internal state variables for a given
        connection. On disconnect or reconnect all of the state needs to
        be wiped.

        """
        # Connection state
        self._set_connection_state(self.CONNECTION_CLOSED)

        # Negotiated server properties
        self.server_properties = None

        # Outbound buffer for buffering writes until we're able to send them
        self.outbound_buffer = collections.deque([])

        # Inbound buffer for decoding frames
        self._frame_buffer = bytes()

        # Dict of open channels
        self._channels = dict()

        # Remaining connection attempts
        self.remaining_connection_attempts = self.params.connection_attempts

        # Data used for Heartbeat checking and back-pressure detection
        self.bytes_sent = 0
        self.bytes_received = 0
        self.frames_sent = 0
        self.frames_received = 0
        self.heartbeat = None

        # Default back-pressure multiplier value
        self._backpressure = 10

        # When closing, hold reason why
        self.closing = 0, 'Not specified'

        # Our starting point once connected, first frame received
        self._add_connection_start_callback()

    def _is_basic_deliver_frame(self, frame_value):
        """Returns true if the frame is a Basic.Deliver

        :param pika.frame.Method frame_value: The frame to check
        :rtype: bool

        """
        return isinstance(frame_value, spec.Basic.Deliver)

    def _is_connection_close_frame(self, value):
        """Returns true if the frame is a Connection.Close frame.

        :param pika.frame.Method value: The frame to check
        :rtype: bool

        """
        if not value:
            return False
        return isinstance(value.method, spec.Connection.Close)

    def _is_method_frame(self, value):
        """Returns true if the frame is a method frame.

        :param pika.frame.Frame value: The frame to evaluate
        :rtype: bool

        """
        return isinstance(value, frame.Method)

    def _is_protocol_header_frame(self, value):
        """Returns True if it's a protocol header frame.

        :rtype: bool

        """
        return isinstance(value, frame.ProtocolHeader)

    def _next_channel_number(self):
        """Return the next available channel number or raise an exception.

        :rtype: int

        """
        limit = self.params.channel_max or channel.MAX_CHANNELS
        if len(self._channels) == limit:
            raise exceptions.NoFreeChannels()

        ckeys = set(self._channels.keys())
        if not ckeys:
            return 1
        return [x + 1 for x in sorted(ckeys) if x + 1 not in ckeys][0]

    def _on_channel_cleanup(self, channel):
        """Remove the channel from the dict of channels when Channel.CloseOk is
        sent. If connection is closing and no more channels remain, proceed to
        `_on_close_ready`.

        :param pika.channel.Channel channel: channel instance

        """
        try:
            del self._channels[channel.channel_number]
            LOGGER.debug('Removed channel %s', channel.channel_number)
        except KeyError:
            LOGGER.error('Channel %r not in channels',
                         channel.channel_number)
        if self.is_closing and not self._has_open_channels:
            self._on_close_ready()

    def _on_close_ready(self):
        """Called when the Connection is in a state that it can close after
        a close has been requested. This happens, for example, when all of the
        channels are closed that were open when the close request was made.

        """
        if self.is_closed:
            LOGGER.warning('Invoked while already closed')
            return
        self._send_connection_close(self.closing[0], self.closing[1])

    def _on_connected(self):
        """Invoked when the socket is connected and it's time to start speaking
        AMQP with the broker.

        """
        self._set_connection_state(self.CONNECTION_PROTOCOL)

        # Start the communication with the RabbitMQ Broker
        self._send_frame(frame.ProtocolHeader())

    def _on_connection_closed(self, method_frame, from_adapter=False):
        """Called when the connection is closed remotely. The from_adapter value
        will be true if the connection adapter has been disconnected from
        the broker and the method was invoked directly instead of by receiving
        a Connection.Close frame.

        :param pika.frame.Method: The Connection.Close frame
        :param bool from_adapter: Called by the connection adapter

        """
        if method_frame and self._is_connection_close_frame(method_frame):
            self.closing = (method_frame.method.reply_code,
                            method_frame.method.reply_text)

        # Save the codes because self.closing gets reset by _adapter_disconnect
        reply_code, reply_text = self.closing

        # Stop the heartbeat checker if it exists
        self._remove_heartbeat()

        # If this did not come from the connection adapter, close the socket
        if not from_adapter:
            self._adapter_disconnect()

        # Invoke a method frame neutral close
        self._on_disconnect(reply_code, reply_text)

    def _on_connection_error(self, connection_unused, error_message=None):
        """Default behavior when the connecting connection can not connect.

        :raises: exceptions.AMQPConnectionError

        """
        raise exceptions.AMQPConnectionError(error_message or
                                             self.params.connection_attempts)

    def _on_connection_open(self, method_frame):
        """
        This is called once we have tuned the connection with the server and
        called the Connection.Open on the server and it has replied with
        Connection.Ok.
        """
        self.known_hosts = method_frame.method.known_hosts

        # Add a callback handler for the Broker telling us to disconnect
        self.callbacks.add(0, spec.Connection.Close, self._on_connection_closed)

        # We're now connected at the AMQP level
        self._set_connection_state(self.CONNECTION_OPEN)

        # Call our initial callback that we're open
        self.callbacks.process(0, self.ON_CONNECTION_OPEN, self, self)

    def _on_connection_start(self, method_frame):
        """This is called as a callback once we have received a Connection.Start
        from the server.

        :param pika.frame.Method method_frame: The frame received
        :raises: UnexpectedFrameError

        """
        self._set_connection_state(self.CONNECTION_START)
        if self._is_protocol_header_frame(method_frame):
            raise exceptions.UnexpectedFrameError
        self._check_for_protocol_mismatch(method_frame)
        self._set_server_information(method_frame)
        self._add_connection_tune_callback()
        self._send_connection_start_ok(*self._get_credentials(method_frame))

    def _on_connection_tune(self, method_frame):
        """Once the Broker sends back a Connection.Tune, we will set our tuning
        variables that have been returned to us and kick off the Heartbeat
        monitor if required, send our TuneOk and then the Connection. Open rpc
        call on channel 0.

        :param pika.frame.Method method_frame: The frame received

        """
        self._set_connection_state(self.CONNECTION_TUNE)

        # Get our max channels, frames and heartbeat interval
        self.params.channel_max = self._combine(self.params.channel_max,
                                                method_frame.method.channel_max)
        self.params.frame_max = self._combine(self.params.frame_max,
                                              method_frame.method.frame_max)
        if self.params.heartbeat is None:
            self.params.heartbeat = method_frame.method.heartbeat
        elif self.params.heartbeat != 0:
            self.params.heartbeat = self._combine(self.params.heartbeat,
                                                  method_frame.method.heartbeat)

        # Calculate the maximum pieces for body frames
        self._body_max_length = self._get_body_frame_max_length()

        # Create a new heartbeat checker if needed
        self.heartbeat = self._create_heartbeat_checker()

        # Send the TuneOk response with what we've agreed upon
        self._send_connection_tune_ok()

        # Send the Connection.Open RPC call for the vhost
        self._send_connection_open()

    def _on_data_available(self, data_in):
        """This is called by our Adapter, passing in the data from the socket.
        As long as we have buffer try and map out frame data.

        :param str data_in: The data that is available to read

        """
        self._append_frame_buffer(data_in)
        while self._frame_buffer:
            consumed_count, frame_value = self._read_frame()
            if not frame_value:
                return
            self._trim_frame_buffer(consumed_count)
            self._process_frame(frame_value)

    def _on_disconnect(self, reply_code, reply_text):
        """Invoke passing in the reply_code and reply_text from internal
        methods to the adapter. Called from on_connection_closed and Heartbeat
        timeouts.

        :param str reply_code: The numeric close code
        :param str reply_text: The text close reason

        """
        LOGGER.warning('Disconnected from RabbitMQ at %s:%i (%s): %s',
                       self.params.host, self.params.port, reply_code,
                       reply_text)
        self._set_connection_state(self.CONNECTION_CLOSED)
        for channel in dictkeys(self._channels):
            if channel not in self._channels:
                continue
            method_frame = frame.Method(channel, spec.Channel.Close(reply_code,
                                                                    reply_text))
            self._channels[channel]._on_close(method_frame)
        self._process_connection_closed_callbacks(reply_code, reply_text)
        self._remove_connection_callbacks()

    def _process_callbacks(self, frame_value):
        """Process the callbacks for the frame if the frame is a method frame
        and if it has any callbacks pending.

        :param pika.frame.Method frame_value: The frame to process
        :rtype: bool

        """
        if (self._is_method_frame(frame_value) and
                self._has_pending_callbacks(frame_value)):
            self.callbacks.process(frame_value.channel_number,  # Prefix
                                   frame_value.method,  # Key
                                   self,  # Caller
                                   frame_value)  # Args
            return True
        return False

    def _process_connection_closed_callbacks(self, reason_code, reason_text):
        """Process any callbacks that should be called when the connection is
        closed.

        :param str reason_code: The numeric code from RabbitMQ for the close
        :param str reason_text: The text reason fro closing

        """
        self.callbacks.process(0, self.ON_CONNECTION_CLOSED, self, self,
                               reason_code, reason_text)

    def _process_frame(self, frame_value):
        """Process an inbound frame from the socket.

        :param frame_value: The frame to process
        :type frame_value: pika.frame.Frame | pika.frame.Method

        """
        # Will receive a frame type of -1 if protocol version mismatch
        if frame_value.frame_type < 0:
            return

        # Keep track of how many frames have been read
        self.frames_received += 1

        # Process any callbacks, if True, exit method
        if self._process_callbacks(frame_value):
            return

        # If a heartbeat is received, update the checker
        if isinstance(frame_value, frame.Heartbeat):
            if self.heartbeat:
                self.heartbeat.received()
            else:
                LOGGER.warning('Received heartbeat frame without a heartbeat '
                               'checker')

        # If the frame has a channel number beyond the base channel, deliver it
        elif frame_value.channel_number > 0:
            self._deliver_frame_to_channel(frame_value)

    def _read_frame(self):
        """Try and read from the frame buffer and decode a frame.

        :rtype tuple: (int, pika.frame.Frame)

        """
        return frame.decode_frame(self._frame_buffer)

    def _reject_out_of_band_delivery(self, channel_number, delivery_tag):
        """Reject a delivery on the specified channel number and delivery tag
        because said channel no longer exists.

        :param int channel_number: The channel number
        :param int delivery_tag: The delivery tag

        """
        LOGGER.warning('Rejected out-of-band delivery on channel %i (%s)',
                       channel_number, delivery_tag)
        self._send_method(channel_number, spec.Basic.Reject(delivery_tag))

    def _remove_callback(self, channel_number, method_frame):
        """Remove the specified method_frame callback if it is set for the
        specified channel number.

        :param int channel_number: The channel number to remove the callback on
        :param pika.object.Method: The method frame for the callback

        """
        self.callbacks.remove(str(channel_number), method_frame)

    def _remove_callbacks(self, channel_number, method_frames):
        """Remove the callbacks for the specified channel number and list of
        method frames.

        :param int channel_number: The channel number to remove the callback on
        :param list method_frames: The method frames for the callback

        """
        for method_frame in method_frames:
            self._remove_callback(channel_number, method_frame)

    def _remove_connection_callbacks(self):
        """Remove all callbacks for the connection"""
        self._remove_callbacks(0, [spec.Connection.Close, spec.Connection.Start,
                                   spec.Connection.Open])

    def _rpc(self, channel_number, method_frame,
             callback_method=None,
             acceptable_replies=None):
        """Make an RPC call for the given callback, channel number and method.
        acceptable_replies lists out what responses we'll process from the
        server with the specified callback.

        :param int channel_number: The channel number for the RPC call
        :param pika.object.Method method_frame: The method frame to call
        :param method callback_method: The callback for the RPC response
        :param list acceptable_replies: The replies this RPC call expects

        """
        # Validate that acceptable_replies is a list or None
        if acceptable_replies and not isinstance(acceptable_replies, list):
            raise TypeError('acceptable_replies should be list or None')

        # Validate the callback is callable
        if callback_method:
            if not utils.is_callable(callback_method):
                raise TypeError('callback should be None, function or method.')

            for reply in acceptable_replies:
                self.callbacks.add(channel_number, reply, callback_method)

        # Send the rpc call to RabbitMQ
        self._send_method(channel_number, method_frame)

    def _send_connection_close(self, reply_code, reply_text):
        """Send a Connection.Close method frame.

        :param int reply_code: The reason for the close
        :param str reply_text: The text reason for the close

        """
        self._rpc(0, spec.Connection.Close(reply_code, reply_text, 0, 0),
                  self._on_connection_closed, [spec.Connection.CloseOk])

    def _send_connection_open(self):
        """Send a Connection.Open frame"""
        self._rpc(0, spec.Connection.Open(self.params.virtual_host,
                                          insist=True),
                  self._on_connection_open, [spec.Connection.OpenOk])

    def _send_connection_start_ok(self, authentication_type, response):
        """Send a Connection.StartOk frame

        :param str authentication_type: The auth type value
        :param str response: The encoded value to send

        """
        self._send_method(0,
                          spec.Connection.StartOk(self._client_properties,
                                                  authentication_type, response,
                                                  self.params.locale))

    def _send_connection_tune_ok(self):
        """Send a Connection.TuneOk frame"""
        self._send_method(0, spec.Connection.TuneOk(self.params.channel_max,
                                                    self.params.frame_max,
                                                    self.params.heartbeat))

    def _send_frame(self, frame_value):
        """This appends the fully generated frame to send to the broker to the
        output buffer which will be then sent via the connection adapter.

        :param frame_value: The frame to write
        :type frame_value:  pika.frame.Frame|pika.frame.ProtocolHeader
        :raises: exceptions.ConnectionClosed

        """
        if self.is_closed:
            LOGGER.critical('Attempted to send frame when closed')
            raise exceptions.ConnectionClosed

        marshaled_frame = frame_value.marshal()
        self.bytes_sent += len(marshaled_frame)
        self.frames_sent += 1
        self.outbound_buffer.append(marshaled_frame)
        self._flush_outbound()
        if self.params.backpressure_detection:
            self._detect_backpressure()

    def _send_method(self, channel_number, method_frame, content=None):
        """Constructs a RPC method frame and then sends it to the broker.

        :param int channel_number: The channel number for the frame
        :param pika.object.Method method_frame: The method frame to send
        :param tuple content: If set, is a content frame, is tuple of
                              properties and body.

        """
        if not content:
            with self._write_lock:
                self._send_frame(frame.Method(channel_number, method_frame))
                return
        self._send_message(channel_number, method_frame, content)

    def _send_message(self, channel_number, method_frame, content=None):
        """Send the message directly, bypassing the single _send_frame
        invocation by directly appending to the output buffer and flushing
        within a lock.

        :param int channel_number: The channel number for the frame
        :param pika.object.Method method_frame: The method frame to send
        :param tuple content: If set, is a content frame, is tuple of
                              properties and body.

        """
        length = len(content[1])
        write_buffer = [frame.Method(channel_number, method_frame).marshal(),
                        frame.Header(channel_number, length,
                                     content[0]).marshal()]
        if content[1]:
            chunks = int(math.ceil(float(length) / self._body_max_length))
            for chunk in range(0, chunks):
                s = chunk * self._body_max_length
                e = s + self._body_max_length
                if e > length:
                    e = length
                write_buffer.append(frame.Body(channel_number,
                                               content[1][s:e]).marshal())

        with self._write_lock:
            self.outbound_buffer += write_buffer
            self.frames_sent += len(write_buffer)
            self._flush_outbound()
            if self.params.backpressure_detection:
                self._detect_backpressure()

    def _set_connection_state(self, connection_state):
        """Set the connection state.

        :param int connection_state: The connection state to set

        """
        self.connection_state = connection_state

    def _set_server_information(self, method_frame):
        """Set the server properties and capabilities

        :param spec.connection.Start method_frame: The Connection.Start frame

        """
        self.server_properties = method_frame.method.server_properties
        self.server_capabilities = self.server_properties.get('capabilities',
                                                              dict())
        if hasattr(self.server_properties, 'capabilities'):
            del self.server_properties['capabilities']

    def _trim_frame_buffer(self, byte_count):
        """Trim the leading N bytes off the frame buffer and increment the
        counter that keeps track of how many bytes have been read/used from the
        socket.

        :param int byte_count: The number of bytes consumed

        """
        self._frame_buffer = self._frame_buffer[byte_count:]
        self.bytes_received += byte_count<|MERGE_RESOLUTION|>--- conflicted
+++ resolved
@@ -7,7 +7,7 @@
 import math
 import platform
 import threading
-import urllib
+
 import warnings
 
 if sys.version_info > (3,):
@@ -437,12 +437,6 @@
     :param str url: The AMQP URL to connect to
 
     """
-<<<<<<< HEAD
-
-    def __init__(self, url):
-=======
->>>>>>> 90795d67
-
     def __init__(self, url):
         """Create a new URLParameters instance.
 
@@ -529,12 +523,8 @@
                 self._validate_heartbeat_interval(values['heartbeat_interval'])):
             self.heartbeat = values['heartbeat_interval']
 
-<<<<<<< HEAD
-        if ('locale' in values and
-                self._validate_locale(values['locale'])):
-=======
         if ('locale' in values and self._validate_locale(values['locale'])):
->>>>>>> 90795d67
+
             self.locale = values['locale']
 
         if ('retry_delay' in values and
@@ -938,18 +928,7 @@
 
         """
         return {
-<<<<<<< HEAD
             'hostname': socket.gethostname(),
-            'product': PRODUCT,
-            'platform': 'Python %s' % platform.python_version(),
-            'capabilities': {'authentication_failure_close': True,
-                             'basic.nack': True,
-                             'connection.blocked': True,
-                             'consumer_cancel_notify': True,
-                             'publisher_confirms': True},
-            'information': 'See http://pika.rtfd.org',
-            'version': __version__}
-=======
             'product': PRODUCT,
             'platform': 'Python %s' % platform.python_version(),
             'capabilities': {
@@ -962,7 +941,6 @@
             'information': 'See http://pika.rtfd.org',
             'version': __version__
         }
->>>>>>> 90795d67
 
     def _close_channels(self, reply_code, reply_text):
         """Close the open channels with the specified reply_code and reply_text.
