--- conflicted
+++ resolved
@@ -243,11 +243,7 @@
 
     """
     NUM_TIMERS = 5
-<<<<<<< HEAD
-    TIMER_INTERVAL = 0.05
-=======
     TIMER_INTERVAL = 0.25
->>>>>>> 80f476b7
     SELECT_POLLER = 'select'
 
     def set_timers(self):
