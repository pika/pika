"""
Tests for pika.frame

"""
try:
    import unittest2 as unittest
except ImportError:
    import unittest

from pika import exceptions
from pika import frame
from pika import spec


class FrameTests(unittest.TestCase):

    BASIC_ACK = (b'\x01\x00\x01\x00\x00\x00\r\x00<\x00P\x00\x00\x00\x00\x00\x00'
                 b'\x00d\x00\xce')
    BODY_FRAME = b'\x03\x00\x01\x00\x00\x00\x14I like it that sound\xce'
    BODY_FRAME_VALUE = b'I like it that sound'
    CONTENT_HEADER = (b'\x02\x00\x01\x00\x00\x00\x0f\x00<\x00\x00\x00'
                      b'\x00\x00\x00\x00\x00\x00d\x10\x00\x02\xce')
    HEARTBEAT = b'\x08\x00\x00\x00\x00\x00\x00\xce'
    PROTOCOL_HEADER = b'AMQP\x00\x00\t\x01'

    def frame_marshal_not_implemented_test(self):
        frame_obj = frame.Frame(0x000A000B, 1)
        self.assertRaises(NotImplementedError, frame_obj.marshal)

    def frame_underscore_marshal_test(self):
        basic_ack = frame.Method(1, spec.Basic.Ack(100))
        self.assertEqual(basic_ack.marshal(), self.BASIC_ACK)

    def headers_marshal_test(self):
        header = frame.Header(1, 100, spec.BasicProperties(delivery_mode=2))
        self.assertEqual(header.marshal(), self.CONTENT_HEADER)

    def body_marshal_test(self):
        body = frame.Body(1, b'I like it that sound')
        self.assertEqual(body.marshal(), self.BODY_FRAME)

    def heartbeat_marshal_test(self):
        heartbeat = frame.Heartbeat()
        self.assertEqual(heartbeat.marshal(), self.HEARTBEAT)

    def protocol_header_marshal_test(self):
        protocol_header = frame.ProtocolHeader()
        self.assertEqual(protocol_header.marshal(), self.PROTOCOL_HEADER)

    def decode_protocol_header_instance_test(self):
        self.assertIsInstance(frame.decode_frame(self.PROTOCOL_HEADER)[1],
                              frame.ProtocolHeader)

    def decode_protocol_header_bytes_test(self):
        self.assertEqual(frame.decode_frame(self.PROTOCOL_HEADER)[0], 8)

    def decode_method_frame_instance_test(self):
        self.assertIsInstance(frame.decode_frame(self.BASIC_ACK)[1],
                              frame.Method)

    def decode_protocol_header_failure_test(self):
        self.assertEqual(frame.decode_frame(b'AMQPa'), (0, None))

    def decode_method_frame_bytes_test(self):
        self.assertEqual(frame.decode_frame(self.BASIC_ACK)[0], 21)

    def decode_method_frame_method_test(self):
        self.assertIsInstance(frame.decode_frame(self.BASIC_ACK)[1].method,
                              spec.Basic.Ack)

    def decode_header_frame_instance_test(self):
        self.assertIsInstance(frame.decode_frame(self.CONTENT_HEADER)[1],
                              frame.Header)

    def decode_header_frame_bytes_test(self):
        self.assertEqual(frame.decode_frame(self.CONTENT_HEADER)[0], 23)

    def decode_header_frame_properties_test(self):
        frame_value = frame.decode_frame(self.CONTENT_HEADER)[1]
        self.assertIsInstance(frame_value.properties, spec.BasicProperties)

    def decode_frame_decoding_failure_test(self):
        self.assertEqual(frame.decode_frame(b'\x01\x00\x01\x00\x00\xce'),
                         (0, None))

    def decode_frame_decoding_no_end_byte_test(self):
        self.assertEqual(frame.decode_frame(self.BASIC_ACK[:-1]), (0, None))

    def decode_frame_decoding_wrong_end_byte_test(self):
<<<<<<< HEAD
        self.assertRaises(exceptions.InvalidFrameError,
                          frame.decode_frame,
                          self.BASIC_ACK[:-1] + b'A')
=======
        self.assertRaises(exceptions.InvalidFrameError, frame.decode_frame,
                          self.BASIC_ACK[:-1] + 'A')
>>>>>>> dc9db2b0

    def decode_body_frame_instance_test(self):
        self.assertIsInstance(frame.decode_frame(self.BODY_FRAME)[1],
                              frame.Body)

    def decode_body_frame_fragment_test(self):
        self.assertEqual(frame.decode_frame(self.BODY_FRAME)[1].fragment,
                         self.BODY_FRAME_VALUE)

    def decode_body_frame_fragment_consumed_bytes_test(self):
        self.assertEqual(frame.decode_frame(self.BODY_FRAME)[0], 28)

    def decode_heartbeat_frame_test(self):
        self.assertIsInstance(frame.decode_frame(self.HEARTBEAT)[1],
                              frame.Heartbeat)

    def decode_heartbeat_frame_bytes_consumed_test(self):
        self.assertEqual(frame.decode_frame(self.HEARTBEAT)[0], 8)

    def decode_frame_invalid_frame_type_test(self):
<<<<<<< HEAD
        self.assertRaises(exceptions.InvalidFrameError,
                          frame.decode_frame,
                          b'\x09\x00\x00\x00\x00\x00\x00\xce')
=======
        self.assertRaises(exceptions.InvalidFrameError, frame.decode_frame,
                          '\x09\x00\x00\x00\x00\x00\x00\xce')
>>>>>>> dc9db2b0
<|MERGE_RESOLUTION|>--- conflicted
+++ resolved
@@ -87,14 +87,8 @@
         self.assertEqual(frame.decode_frame(self.BASIC_ACK[:-1]), (0, None))
 
     def decode_frame_decoding_wrong_end_byte_test(self):
-<<<<<<< HEAD
-        self.assertRaises(exceptions.InvalidFrameError,
-                          frame.decode_frame,
+        self.assertRaises(exceptions.InvalidFrameError, frame.decode_frame,
                           self.BASIC_ACK[:-1] + b'A')
-=======
-        self.assertRaises(exceptions.InvalidFrameError, frame.decode_frame,
-                          self.BASIC_ACK[:-1] + 'A')
->>>>>>> dc9db2b0
 
     def decode_body_frame_instance_test(self):
         self.assertIsInstance(frame.decode_frame(self.BODY_FRAME)[1],
@@ -115,11 +109,5 @@
         self.assertEqual(frame.decode_frame(self.HEARTBEAT)[0], 8)
 
     def decode_frame_invalid_frame_type_test(self):
-<<<<<<< HEAD
-        self.assertRaises(exceptions.InvalidFrameError,
-                          frame.decode_frame,
-                          b'\x09\x00\x00\x00\x00\x00\x00\xce')
-=======
         self.assertRaises(exceptions.InvalidFrameError, frame.decode_frame,
-                          '\x09\x00\x00\x00\x00\x00\x00\xce')
->>>>>>> dc9db2b0
+                          b'\x09\x00\x00\x00\x00\x00\x00\xce')